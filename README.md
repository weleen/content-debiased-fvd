--- conflicted
+++ resolved
@@ -4,12 +4,10 @@
 
 FVD is observed to favor the quality of individual frames over realistic motions. We verify this with quantitative measurement. We show that the bias can be attributed to the features extracted from a supervised video classifier trained on the content-biased dataset and using features from large-scale unsupervised models can mitigate the bias. This repo contains code tookit for easily computing FVDs with different pre-trained models. Please refer to out project page or paper for more details about the analysis. 
 
-<<<<<<< HEAD
 ***On the Content Bias in Fréchet Video Distance*** <br>
 [Songwei Ge](https://songweige.github.io/), [Aniruddha Mahapatra](https://anime26398.github.io/), [Gaurav Parmar](https://gauravparmar.com/), [Jun-Yan Zhu](https://www.cs.cmu.edu/~junyanz/), [Jia-Bin Huang](https://jbhuang0604.github.io/)<br>
 UMD, CMU<br>
 CVPR 2024
-=======
 
 ## Quickstart
 We provide a simple interface to compute FVD scores between two sets of videos that can be adapted to different scenarios. The following code snippet demonstrates how to compute FVD scores between two folders of videos.
@@ -36,7 +34,6 @@
 * **seed** - int, random seed
 * **compute_feats** - bool, whether to keep all features or just mean and covariance
 * **device** - str, device to use for computing the features
->>>>>>> a6ed0240
 
 **Note:** if `n_fake` (or `n_real`) is greater than the number of videos in the folder, then videos from the folder will be resampled to match `n_fake` (or `n_real`).
 
